import Task from '../models/Task.js';
import User from '../models/User.js';
import Notification from '../models/Notification.js';
import { validatePagination, sanitizeInput } from '../utils/validation.js';
import {
  HTTP_STATUS,
  ERROR_MESSAGES,
  SUCCESS_MESSAGES,
  TASK_STATUS,
  TASK_PRIORITY,
  USER_ROLES,
  NOTIFICATION_TYPES
} from '../config/constants.js';
import emailService from '../utils/emailService.js';

class TaskController {
  static async getAllTasks(req, res) {
    try {
      const {
        page = 1,
        limit = 10,
        status,
        priority,
        assignedTo,
        assignedBy,
        search,
        sortBy = 'createdAt',
        sortOrder = 'desc',
        startDate,
        endDate
      } = req.query;

      const { page: validPage, limit: validLimit, skip } = validatePagination(page, limit);
      const filter = {};

      if (status) filter.status = status;
      if (priority) filter.priority = priority;
      if (assignedTo) filter.assignedTo = assignedTo;
      if (assignedBy) filter.assignedBy = assignedBy;

      if (startDate || endDate) {
        filter.createdAt = {};
        if (startDate) filter.createdAt.$gte = new Date(startDate);
        if (endDate) filter.createdAt.$lte = new Date(endDate);
      }

      if (search) {
        filter.$or = [
          { title: new RegExp(search, 'i') },
          { description: new RegExp(search, 'i') }
        ];
      }

      if (req.user.role === USER_ROLES.EMPLOYEE) {
<<<<<<< HEAD
        // Employees can see tasks assigned to them
        // Employees with project_manager designation can also see tasks they created
        if (req.user.designation === 'project_manager') {
          filter.$or = [
            { assignedTo: req.user._id }, // Tasks assigned to them
            { assignedBy: req.user._id }  // Tasks they created
          ];
        } else {
          // Regular employees can only see their own tasks
          filter.assignedTo = req.user._id;
        }
=======
        filter.assignedTo = req.user._id;
>>>>>>> f9545b8d
      }

      const sort = {};
      sort[sortBy] = sortOrder === 'desc' ? -1 : 1;

      const [tasks, total] = await Promise.all([
        Task.find(filter)
          .populate('assignedTo', 'firstName lastName email designation')
          .populate('assignedBy', 'firstName lastName email designation')
          .sort(sort)
          .skip(skip)
          .limit(validLimit),
        Task.countDocuments(filter)
      ]);

      const totalPages = Math.ceil(total / validLimit);
      const hasNextPage = validPage < totalPages;
      const hasPrevPage = validPage > 1;

      res.status(HTTP_STATUS.OK).json({
        success: true,
        message: 'Tasks retrieved successfully',
        data: {
          tasks,
          pagination: {
            currentPage: validPage,
            totalPages,
            totalItems: total,
            itemsPerPage: validLimit,
            hasNextPage,
            hasPrevPage
          }
        }
      });
    } catch (error) {
      console.error('Get tasks error:', error);
      res.status(HTTP_STATUS.INTERNAL_SERVER_ERROR).json({
        success: false,
        message: ERROR_MESSAGES.SERVER_ERROR,
        error: 'Failed to retrieve tasks'
      });
    }
  }

  static async getTaskById(req, res) {
    try {
      const { id } = req.params;

      const task = await Task.findById(id)
        .populate('assignedTo', 'firstName lastName email designation phone')
        .populate('assignedBy', 'firstName lastName email designation')
        .populate('comments.user', 'firstName lastName avatar')
        .populate('watchers', 'firstName lastName avatar');

      if (!task) {
        return res.status(HTTP_STATUS.NOT_FOUND).json({
          success: false,
          message: ERROR_MESSAGES.TASK_NOT_FOUND,
          error: 'Task not found'
        });
      }

      if (req.user.role === USER_ROLES.EMPLOYEE && task.assignedTo._id.toString() !== req.user._id.toString()) {
        return res.status(HTTP_STATUS.FORBIDDEN).json({
          success: false,
          message: ERROR_MESSAGES.INSUFFICIENT_PERMISSIONS,
          error: 'You can only view your own tasks'
        });
      }

      res.status(HTTP_STATUS.OK).json({
        success: true,
        message: 'Task retrieved successfully',
        data: { task }
      });
    } catch (error) {
      console.error('Get task error:', error);
      res.status(HTTP_STATUS.INTERNAL_SERVER_ERROR).json({
        success: false,
        message: ERROR_MESSAGES.SERVER_ERROR,
        error: 'Failed to retrieve task'
      });
    }
  }

  static async createTask(req, res) {
    try {
      const sanitizedData = sanitizeInput(req.body);
      const {
        title,
        description,
        assignedTo,
        priority = TASK_PRIORITY.MEDIUM,
        dueDate,
        estimatedHours,
        category,
        tags = []
      } = sanitizedData;

      const assignedUser = await User.findById(assignedTo);
      if (!assignedUser || !assignedUser.isActive) {
        return res.status(HTTP_STATUS.BAD_REQUEST).json({
          success: false,
          message: ERROR_MESSAGES.VALIDATION_ERROR,
          error: 'Invalid or inactive user assigned to task'
        });
      }

      const taskData = {
        title,
        description,
        assignedTo,
        assignedBy: req.user._id,
        priority,
        dueDate: new Date(dueDate),
        estimatedHours,
        category,
        tags
      };

      const newTask = new Task(taskData);
      await newTask.save();

      await newTask.populate('assignedTo', 'firstName lastName email designation');
      await newTask.populate('assignedBy', 'firstName lastName email designation');

      try {
        await Notification.createTaskNotification({
          recipientId: assignedTo,
          senderId: req.user._id,
          task: newTask,
          type: NOTIFICATION_TYPES.TASK_ASSIGNED,
          action: 'assigned'
        });
        await emailService.sendTaskAssignedEmail(assignedUser.email, newTask, req.user);
      } catch (notificationError) {
        console.error('Notification error:', notificationError);
      }

      res.status(HTTP_STATUS.CREATED).json({
        success: true,
        message: SUCCESS_MESSAGES.TASK_CREATED,
        data: { task: newTask }
      });
    } catch (error) {
      console.error('Create task error:', error);

      if (error.name === 'ValidationError') {
        const validationErrors = Object.values(error.errors).map(err => ({
          field: err.path,
          message: err.message,
          value: err.value
        }));

        return res.status(HTTP_STATUS.BAD_REQUEST).json({
          success: false,
          message: ERROR_MESSAGES.VALIDATION_ERROR,
          errors: validationErrors
        });
      }

      res.status(HTTP_STATUS.INTERNAL_SERVER_ERROR).json({
        success: false,
        message: ERROR_MESSAGES.SERVER_ERROR,
        error: 'Failed to create task'
      });
    }
  }

  static async updateTask(req, res) {
    try {
      const { id } = req.params;
      const sanitizedData = sanitizeInput(req.body);

      const task = await Task.findById(id);
      if (!task) {
        return res.status(HTTP_STATUS.NOT_FOUND).json({
          success: false,
          message: ERROR_MESSAGES.TASK_NOT_FOUND,
          error: 'Task not found'
        });
      }

      if (req.user.role === USER_ROLES.EMPLOYEE && task.assignedTo.toString() !== req.user._id.toString()) {
        return res.status(HTTP_STATUS.FORBIDDEN).json({
          success: false,
          message: ERROR_MESSAGES.INSUFFICIENT_PERMISSIONS,
          error: 'You can only update your own tasks'
        });
      }

      if (req.user.role === USER_ROLES.EMPLOYEE) {
        const allowedFields = ['status', 'comments'];
        const requestedFields = Object.keys(sanitizedData);
        const unauthorizedFields = requestedFields.filter(field => !allowedFields.includes(field));

        if (unauthorizedFields.length > 0) {
          return res.status(HTTP_STATUS.FORBIDDEN).json({
            success: false,
            message: ERROR_MESSAGES.INSUFFICIENT_PERMISSIONS,
            error: `Employees can only update: ${allowedFields.join(', ')}`
          });
        }
      }

      const updatedTask = await Task.findByIdAndUpdate(
        id,
        { ...sanitizedData, updatedAt: new Date() },
        { new: true, runValidators: true }
      ).populate('assignedTo assignedBy', 'firstName lastName email designation');

      res.status(HTTP_STATUS.OK).json({
        success: true,
        message: SUCCESS_MESSAGES.TASK_UPDATED,
        data: { task: updatedTask }
      });
    } catch (error) {
      console.error('Update task error:', error);

      if (error.name === 'ValidationError') {
        const validationErrors = Object.values(error.errors).map(err => ({
          field: err.path,
          message: err.message,
          value: err.value
        }));

        return res.status(HTTP_STATUS.BAD_REQUEST).json({
          success: false,
          message: ERROR_MESSAGES.VALIDATION_ERROR,
          errors: validationErrors
        });
      }

      res.status(HTTP_STATUS.INTERNAL_SERVER_ERROR).json({
        success: false,
        message: ERROR_MESSAGES.SERVER_ERROR,
        error: 'Failed to update task'
      });
    }
  }

  static async deleteTask(req, res) {
    try {
      const { id } = req.params;

      const task = await Task.findById(id);
      if (!task) {
        return res.status(HTTP_STATUS.NOT_FOUND).json({
          success: false,
          message: ERROR_MESSAGES.TASK_NOT_FOUND,
          error: 'Task not found'
        });
      }

      if (req.user.role === USER_ROLES.EMPLOYEE) {
        return res.status(HTTP_STATUS.FORBIDDEN).json({
          success: false,
          message: ERROR_MESSAGES.INSUFFICIENT_PERMISSIONS,
          error: 'Only administrators and project managers can delete tasks'
        });
      }

      await Task.findByIdAndDelete(id);

      res.status(HTTP_STATUS.OK).json({
        success: true,
        message: SUCCESS_MESSAGES.TASK_DELETED,
        data: null
      });
    } catch (error) {
      console.error('Delete task error:', error);
      res.status(HTTP_STATUS.INTERNAL_SERVER_ERROR).json({
        success: false,
        message: ERROR_MESSAGES.SERVER_ERROR,
        error: 'Failed to delete task'
      });
    }
  }

  static async startTask(req, res) {
    try {
      const { id } = req.params;

      const task = await Task.findById(id);
      if (!task) {
        return res.status(HTTP_STATUS.NOT_FOUND).json({
          success: false,
          message: ERROR_MESSAGES.TASK_NOT_FOUND,
          error: 'Task not found'
        });
      }

      if (task.assignedTo.toString() !== req.user._id.toString()) {
        return res.status(HTTP_STATUS.FORBIDDEN).json({
          success: false,
          message: ERROR_MESSAGES.TASK_NOT_ASSIGNED,
          error: 'You can only start tasks assigned to you'
        });
      }

      await task.startTimeTracking();

      try {
        await Notification.createTaskNotification({
          recipientId: task.assignedBy,
          senderId: req.user._id,
          task,
          type: NOTIFICATION_TYPES.TASK_STARTED,
          action: 'started'
        });
      } catch (notificationError) {
        console.error('Notification error:', notificationError);
      }

      res.status(HTTP_STATUS.OK).json({
        success: true,
        message: SUCCESS_MESSAGES.TASK_STARTED,
        data: { task }
      });
    } catch (error) {
      console.error('Start task error:', error);

      if (error.message.includes('already active')) {
        return res.status(HTTP_STATUS.BAD_REQUEST).json({
          success: false,
          message: ERROR_MESSAGES.TASK_ALREADY_STARTED,
          error: error.message
        });
      }

      res.status(HTTP_STATUS.INTERNAL_SERVER_ERROR).json({
        success: false,
        message: ERROR_MESSAGES.SERVER_ERROR,
        error: 'Failed to start task'
      });
    }
  }

  static async stopTask(req, res) {
    try {
      const { id } = req.params;
      const { notes } = req.body;

      const task = await Task.findById(id);
      if (!task) {
        return res.status(HTTP_STATUS.NOT_FOUND).json({
          success: false,
          message: ERROR_MESSAGES.TASK_NOT_FOUND,
          error: 'Task not found'
        });
      }

      if (task.assignedTo.toString() !== req.user._id.toString()) {
        return res.status(HTTP_STATUS.FORBIDDEN).json({
          success: false,
          message: ERROR_MESSAGES.TASK_NOT_ASSIGNED,
          error: 'You can only stop tasks assigned to you'
        });
      }

      await task.stopTimeTracking(notes);

      res.status(HTTP_STATUS.OK).json({
        success: true,
        message: 'Task timer stopped successfully',
        data: { task }
      });
    } catch (error) {
      console.error('Stop task error:', error);

      if (error.message.includes('No active time tracking')) {
        return res.status(HTTP_STATUS.BAD_REQUEST).json({
          success: false,
          message: ERROR_MESSAGES.VALIDATION_ERROR,
          error: error.message
        });
      }

      res.status(HTTP_STATUS.INTERNAL_SERVER_ERROR).json({
        success: false,
        message: ERROR_MESSAGES.SERVER_ERROR,
        error: 'Failed to stop task timer'
      });
    }
  }

  static async completeTask(req, res) {
    try {
      const { id } = req.params;

      const task = await Task.findById(id);
      if (!task) {
        return res.status(HTTP_STATUS.NOT_FOUND).json({
          success: false,
          message: ERROR_MESSAGES.TASK_NOT_FOUND,
          error: 'Task not found'
        });
      }

      if (task.assignedTo.toString() !== req.user._id.toString()) {
        return res.status(HTTP_STATUS.FORBIDDEN).json({
          success: false,
          message: ERROR_MESSAGES.TASK_NOT_ASSIGNED,
          error: 'You can only complete tasks assigned to you'
        });
      }

      await task.markAsCompleted(req.user._id);

      try {
        const assignedUser = await User.findById(task.assignedTo);
        await Notification.createTaskNotification({
          recipientId: task.assignedBy,
          senderId: req.user._id,
          task,
          type: NOTIFICATION_TYPES.TASK_COMPLETED,
          action: 'completed'
        });

        const assigner = await User.findById(task.assignedBy);
        if (assigner) {
          await emailService.sendTaskCompletedEmail(assigner.email, task, assignedUser);
        }
      } catch (notificationError) {
        console.error('Notification error:', notificationError);
      }

      res.status(HTTP_STATUS.OK).json({
        success: true,
        message: SUCCESS_MESSAGES.TASK_COMPLETED,
        data: { task }
      });
    } catch (error) {
      console.error('Complete task error:', error);
      res.status(HTTP_STATUS.INTERNAL_SERVER_ERROR).json({
        success: false,
        message: ERROR_MESSAGES.SERVER_ERROR,
        error: 'Failed to complete task'
      });
    }
  }

  static async getTaskStats(req, res) {
    try {
      let filter = {};

      if (req.user.role === USER_ROLES.EMPLOYEE) {
        // Employees can see tasks assigned to them
        // Employees with project_manager designation can also see tasks they created
        if (req.user.designation === 'project_manager') {
          filter.$or = [
            { assignedTo: req.user._id }, // Tasks assigned to them
            { assignedBy: req.user._id }  // Tasks they created
          ];
        } else {
          // Regular employees can only see their own tasks
          filter.assignedTo = req.user._id;
        }
      }

      const [
        totalTasks,
        statusStats,
        priorityStats,
        overdueTasks,
        activeTimers
      ] = await Promise.all([
        Task.countDocuments(filter),
        Task.aggregate([
          { $match: filter },
          { $group: { _id: '$status', count: { $sum: 1 } } }
        ]),
        Task.aggregate([
          { $match: filter },
          { $group: { _id: '$priority', count: { $sum: 1 } } }
        ]),
        Task.countDocuments({
          ...filter,
          dueDate: { $lt: new Date() },
          status: { $nin: [TASK_STATUS.COMPLETED, TASK_STATUS.CANCELLED] }
        }),
        Task.countDocuments({
          ...filter,
          'timeTracking.isActive': true
        })
      ]);

      const stats = {
        totalTasks,
        byStatus: statusStats.reduce((acc, stat) => {
          acc[stat._id] = stat.count;
          return acc;
        }, {}),
        byPriority: priorityStats.reduce((acc, stat) => {
          acc[stat._id] = stat.count;
          return acc;
        }, {}),
        overdueTasks,
        activeTimers
      };

      res.status(HTTP_STATUS.OK).json({
        success: true,
        message: 'Task statistics retrieved successfully',
        data: { stats }
      });
    } catch (error) {
      console.error('Get task stats error:', error);
      res.status(HTTP_STATUS.INTERNAL_SERVER_ERROR).json({
        success: false,
        message: ERROR_MESSAGES.SERVER_ERROR,
        error: 'Failed to retrieve task statistics'
      });
    }
  }

  static async addComment(req, res) {
    try {
      const { id } = req.params;
      const { message } = req.body;

      const task = await Task.findById(id);
      if (!task) {
        return res.status(HTTP_STATUS.NOT_FOUND).json({
          success: false,
          message: ERROR_MESSAGES.TASK_NOT_FOUND,
          error: 'Task not found'
        });
      }

      if (req.user.role === USER_ROLES.EMPLOYEE && task.assignedTo.toString() !== req.user._id.toString()) {
        return res.status(HTTP_STATUS.FORBIDDEN).json({
          success: false,
          message: ERROR_MESSAGES.INSUFFICIENT_PERMISSIONS,
          error: 'You can only comment on your own tasks'
        });
      }

      await task.addComment(req.user._id, message);

      res.status(HTTP_STATUS.OK).json({
        success: true,
        message: 'Comment added successfully',
        data: { task }
      });
    } catch (error) {
      console.error('Add comment error:', error);
      res.status(HTTP_STATUS.INTERNAL_SERVER_ERROR).json({
        success: false,
        message: ERROR_MESSAGES.SERVER_ERROR,
        error: 'Failed to add comment'
      });
    }
  }
}

export default TaskController;<|MERGE_RESOLUTION|>--- conflicted
+++ resolved
@@ -52,7 +52,6 @@
       }
 
       if (req.user.role === USER_ROLES.EMPLOYEE) {
-<<<<<<< HEAD
         // Employees can see tasks assigned to them
         // Employees with project_manager designation can also see tasks they created
         if (req.user.designation === 'project_manager') {
@@ -64,9 +63,6 @@
           // Regular employees can only see their own tasks
           filter.assignedTo = req.user._id;
         }
-=======
-        filter.assignedTo = req.user._id;
->>>>>>> f9545b8d
       }
 
       const sort = {};
